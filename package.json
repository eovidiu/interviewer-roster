{
  "name": "polymet-react-app",
  "private": true,
  "version": "0.0.0",
  "type": "module",
  "scripts": {
    "dev": "vite",
    "build": "vite build",
    "lint": "eslint .",
    "preview": "vite preview",
<<<<<<< HEAD
    "test": "vitest",
    "test:ui": "vitest --ui",
    "test:run": "vitest run"
=======
    "test": "vitest run"
>>>>>>> 18d255bd
  },
  "dependencies": {
    "@radix-ui/react-alert-dialog": "1.1.15",
    "@radix-ui/react-dialog": "1.1.15",
    "@radix-ui/react-dropdown-menu": "2.1.16",
    "@radix-ui/react-label": "2.1.7",
    "@radix-ui/react-radio-group": "1.3.8",
    "@radix-ui/react-select": "2.2.6",
    "@radix-ui/react-slot": "1.2.3",
    "@radix-ui/react-switch": "1.2.6",
    "@radix-ui/react-tooltip": "1.2.8",
    "class-variance-authority": "0.7.1",
    "clsx": "2.1.1",
    "lucide-react": "0.477.0",
    "papaparse": "5.5.3",
    "react": "19.2.0",
    "react-dom": "19.2.0",
    "react-router-dom": "7.9.4",
    "tailwind-merge": "3.3.1",
    "tailwindcss-animate": "1.0.7"
  },
  "devDependencies": {
    "@eslint/js": "9.37.0",
<<<<<<< HEAD
    "@testing-library/jest-dom": "^6.9.1",
    "@testing-library/react": "^16.3.0",
    "@testing-library/user-event": "^14.6.1",
=======
    "@testing-library/jest-dom": "6.6.3",
    "@testing-library/react": "16.1.0",
    "@testing-library/user-event": "14.6.1",
>>>>>>> 18d255bd
    "@types/node": "22.18.10",
    "@types/react": "19.2.2",
    "@types/react-dom": "19.2.1",
    "@vitejs/plugin-react": "4.7.0",
    "@vitest/ui": "^3.2.4",
    "autoprefixer": "10.4.21",
    "eslint": "9.37.0",
    "eslint-plugin-react-hooks": "5.2.0",
    "eslint-plugin-react-refresh": "0.4.23",
    "globals": "15.15.0",
    "jsdom": "^27.0.1",
    "postcss": "8.5.6",
    "tailwindcss": "3.4.18",
    "typescript": "5.7.3",
    "typescript-eslint": "8.46.0",
    "vite": "6.3.6",
<<<<<<< HEAD
    "vitest": "^3.2.4"
=======
    "vitest": "2.1.8",
    "jsdom": "25.0.1"
>>>>>>> 18d255bd
  }
}<|MERGE_RESOLUTION|>--- conflicted
+++ resolved
@@ -8,13 +8,7 @@
     "build": "vite build",
     "lint": "eslint .",
     "preview": "vite preview",
-<<<<<<< HEAD
-    "test": "vitest",
-    "test:ui": "vitest --ui",
-    "test:run": "vitest run"
-=======
     "test": "vitest run"
->>>>>>> 18d255bd
   },
   "dependencies": {
     "@radix-ui/react-alert-dialog": "1.1.15",
@@ -38,15 +32,9 @@
   },
   "devDependencies": {
     "@eslint/js": "9.37.0",
-<<<<<<< HEAD
-    "@testing-library/jest-dom": "^6.9.1",
-    "@testing-library/react": "^16.3.0",
-    "@testing-library/user-event": "^14.6.1",
-=======
     "@testing-library/jest-dom": "6.6.3",
     "@testing-library/react": "16.1.0",
     "@testing-library/user-event": "14.6.1",
->>>>>>> 18d255bd
     "@types/node": "22.18.10",
     "@types/react": "19.2.2",
     "@types/react-dom": "19.2.1",
@@ -63,11 +51,7 @@
     "typescript": "5.7.3",
     "typescript-eslint": "8.46.0",
     "vite": "6.3.6",
-<<<<<<< HEAD
-    "vitest": "^3.2.4"
-=======
     "vitest": "2.1.8",
     "jsdom": "25.0.1"
->>>>>>> 18d255bd
   }
 }