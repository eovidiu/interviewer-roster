--- conflicted
+++ resolved
@@ -27,14 +27,10 @@
 - `npm run lint` – run ESLint on all TypeScript and TSX files.
 - `npm test` – execute Vitest + React Testing Library smoke tests that mount the router and verify seeded data renders on the dashboard, interviewers, and events pages.
 
-<<<<<<< HEAD
 - The database service waits for its bootstrap to finish before resolving queries, so first-run sessions immediately show the mock interviewers and events.
 - Use **Database → Import Mock Data** in the UI to reload the demo dataset; the confirmation dialog ensures you do not accidentally overwrite custom data.
 - Clearing the store via **Database → Clear Database** leaves the UI empty until you import mock data or load a backup.
 - Data persists per browser profile; clear the `localStorage` key `interview_roster_db` to simulate a brand new browser profile.
-=======
-All commands should finish without errors before opening a pull request.
->>>>>>> 59263f8c
 
 ## Data Seeding & Persistence
 - The app seeds `interview_roster_db` in `localStorage` the first time it loads (or whenever the database key is missing). Mock data lives in `src/polymet/data/mock-*.ts`.
